use std::{
    env,
    fs::File,
    path::{Path, PathBuf},
};

use regex::Regex;
use serde_json::{json, Map, Value};
use simplelog::*;

pub mod arg_parse;
pub mod task_runner;

pub use arg_parse::Args;
use ffplayout_lib::{
    filter::Filters,
    utils::{
        config::Template, errors::ProcError, parse_log_level_filter, time_in_seconds, time_to_sec,
        Media, OutputMode::*, PlayoutConfig, PlayoutStatus, ProcessMode::*,
    },
    vec_strings,
};

/// Read command line arguments, and override the config with them.
pub fn get_config(args: Args) -> Result<PlayoutConfig, ProcError> {
    let cfg_path = match args.channel {
        Some(c) => {
            let path = PathBuf::from(format!("/etc/ffplayout/{c}.yml"));

            if !path.is_file() {
                return Err(ProcError::Custom(format!(
                    "Config file \"{c}\" under \"/etc/ffplayout/\" not found.\n\nCheck arguments!"
                )));
            }

            Some(path)
        }
        None => args.config,
    };

    let mut adv_config_path = PathBuf::from("/etc/ffplayout/advanced.yml");

    if let Some(adv_path) = args.advanced_config {
        adv_config_path = adv_path;
    } else if !adv_config_path.is_file() {
        if Path::new("./assets/advanced.yml").is_file() {
            adv_config_path = PathBuf::from("./assets/advanced.yml")
        } else if let Some(p) = env::current_exe().ok().as_ref().and_then(|op| op.parent()) {
            adv_config_path = p.join("advanced.yml")
        };
    }

    let mut config = PlayoutConfig::new(cfg_path, Some(adv_config_path));

    if let Some(gen) = args.generate {
        config.general.generate = Some(gen);
    }

    if args.validate {
        config.general.validate = true;
    }

    if let Some(template_file) = args.template {
        let f = File::options()
            .read(true)
            .write(false)
            .open(template_file)?;

        let mut template: Template = serde_json::from_reader(f)?;

        template.sources.sort_by(|d1, d2| d1.start.cmp(&d2.start));

        config.general.template = Some(template);
    }

    if let Some(paths) = args.paths {
        config.storage.paths = paths;
    }

    if let Some(log_path) = args.log {
        if log_path != Path::new("none") {
            config.logging.log_to_file = true;
            config.logging.path = log_path;
        } else {
            config.logging.log_to_file = false;
            config.logging.timestamp = false;
        }
    }

    if let Some(playlist) = args.playlist {
        config.playlist.path = playlist;
    }

    if let Some(mode) = args.play_mode {
        config.processing.mode = mode;
    }

    if let Some(folder) = args.folder {
        config.storage.path = folder;
        config.processing.mode = Folder;
    }

    if let Some(start) = args.start {
        config.playlist.day_start = start.clone();
        config.playlist.start_sec = Some(time_to_sec(&start));
    }

    if let Some(length) = args.length {
        config.playlist.length = length.clone();

        if length.contains(':') {
            config.playlist.length_sec = Some(time_to_sec(&length));
        } else {
            config.playlist.length_sec = Some(86400.0);
        }
    }

    if let Some(level) = args.level {
        if let Ok(filter) = parse_log_level_filter(&level) {
            config.logging.level = filter;
        }
    }

    if args.infinit {
        config.playlist.infinit = args.infinit;
    }

    if let Some(output) = args.output {
        config.out.mode = output;

        if config.out.mode == Null {
            config.out.output_count = 1;
            config.out.output_filter = None;
            config.out.output_cmd = Some(vec_strings!["-f", "null", "-"]);
        }
    }

    config.general.skip_validation = args.skip_validation;

    if let Some(volume) = args.volume {
        config.processing.volume = volume;
    }

    Ok(config)
}

/// Format ingest and HLS logging output
pub fn log_line(line: &str, level: &str) {
    if line.contains("[info]") && level.to_lowercase() == "info" {
        info!("<bright black>[Server]</> {}", line.replace("[info] ", ""))
    } else if line.contains("[warning]")
        && (level.to_lowercase() == "warning" || level.to_lowercase() == "info")
    {
        warn!(
            "<bright black>[Server]</> {}",
            line.replace("[warning] ", "")
        )
    } else if line.contains("[error]")
        && !line.contains("Input/output error")
        && !line.contains("Broken pipe")
    {
        error!("<bright black>[Server]</> {}", line.replace("[error] ", ""));
    } else if line.contains("[fatal]") {
        error!("<bright black>[Server]</> {}", line.replace("[fatal] ", ""))
    }
}

/// Compare incoming stream name with expecting name, but ignore question mark.
pub fn valid_stream(msg: &str) -> bool {
    if let Some((unexpected, expected)) = msg.split_once(',') {
        let re = Regex::new(r".*Unexpected stream|expecting|[\s]+|\?$").unwrap();
        let unexpected = re.replace_all(unexpected, "");
        let expected = re.replace_all(expected, "");

        if unexpected == expected {
            return true;
        }
    }

    false
}

/// Prepare output parameters
///
/// Seek for multiple outputs and add mapping for it.
pub fn prepare_output_cmd(
    config: &PlayoutConfig,
    mut cmd: Vec<String>,
    filters: &Option<Filters>,
) -> Vec<String> {
    let mut output_params = config.out.clone().output_cmd.unwrap();
    let mut new_params = vec![];
    let mut count = 0;
    let re_v = Regex::new(r"\[?0:v(:0)?\]?").unwrap();

    if let Some(mut filter) = filters.clone() {
        for (i, param) in output_params.iter().enumerate() {
            if filter.video_out_link.len() > count && re_v.is_match(param) {
                // replace mapping with link from filter struct
                new_params.push(filter.video_out_link[count].clone());
            } else {
                new_params.push(param.clone());
            }

            // Check if parameter is a output
            if i > 0
                && !param.starts_with('-')
                && !output_params[i - 1].starts_with('-')
                && i < output_params.len() - 1
            {
                count += 1;

                if filter.video_out_link.len() > count
                    && !output_params.contains(&"-map".to_string())
                {
                    new_params.append(&mut vec_strings![
                        "-map",
                        filter.video_out_link[count].clone()
                    ]);

                    for i in 0..config.processing.audio_tracks {
                        new_params.append(&mut vec_strings!["-map", format!("0:a:{i}")]);
                    }
                }
            }
        }

        output_params = new_params;

        cmd.append(&mut filter.cmd());

        // add mapping at the begin, if needed
        if !filter.map().iter().all(|item| output_params.contains(item))
            && filter.output_chain.is_empty()
            && filter.video_out_link.is_empty()
        {
            cmd.append(&mut filter.map())
        } else if &output_params[0] != "-map" && !filter.video_out_link.is_empty() {
            cmd.append(&mut vec_strings!["-map", filter.video_out_link[0].clone()]);

            for i in 0..config.processing.audio_tracks {
                cmd.append(&mut vec_strings!["-map", format!("0:a:{i}")]);
            }
        }
    }

    cmd.append(&mut output_params);

    cmd
}

/// map media struct to json object
pub fn get_media_map(media: Media) -> Value {
    json!({
<<<<<<< HEAD
        "title": media.title,
        "seek": media.seek,
=======
        "in": media.seek,
>>>>>>> 09eedf5e
        "out": media.out,
        "duration": media.duration,
        "category": media.category,
        "source": media.source,
    })
}

/// prepare json object for response
pub fn get_data_map(
    config: &PlayoutConfig,
    media: Media,
    playout_stat: &PlayoutStatus,
    server_is_running: bool,
) -> Map<String, Value> {
    let mut data_map = Map::new();
    let current_time = time_in_seconds();
    let shift = *playout_stat.time_shift.lock().unwrap();
    let begin = media.begin.unwrap_or(0.0) - shift;
    let played_time = current_time - begin;

    data_map.insert("index".to_string(), json!(media.index));
    data_map.insert("ingest".to_string(), json!(server_is_running));
    data_map.insert("mode".to_string(), json!(config.processing.mode));
    data_map.insert(
        "shift".to_string(),
        json!((shift * 1000.0).round() / 1000.0),
    );
    data_map.insert(
        "elapsed".to_string(),
        json!((played_time * 1000.0).round() / 1000.0),
    );
    data_map.insert("media".to_string(), get_media_map(media));

    data_map
}<|MERGE_RESOLUTION|>--- conflicted
+++ resolved
@@ -252,12 +252,8 @@
 /// map media struct to json object
 pub fn get_media_map(media: Media) -> Value {
     json!({
-<<<<<<< HEAD
         "title": media.title,
-        "seek": media.seek,
-=======
         "in": media.seek,
->>>>>>> 09eedf5e
         "out": media.out,
         "duration": media.duration,
         "category": media.category,
